import os
import torch
from torch.nn import functional as F
from contextlib import nullcontext
from omegaconf import OmegaConf

import comfy.model_management
import folder_paths
from nodes import ImageScaleBy
import torch.cuda
from .sgm.util import instantiate_from_config
from .SUPIR.util import convert_dtype, load_state_dict

script_directory = os.path.dirname(os.path.abspath(__file__))


class SUPIR_Upscale:
    def __init__(self):
        self.current_sdxl_model = None
        self.current_supir_model = None
        self.current_diffusion_dtype = None
        self.current_encoder_dtype = None
        self.tiled_vae_state = None

    upscale_methods = ["nearest-exact", "bilinear", "area", "bicubic", "lanczos"]

    @classmethod
    def INPUT_TYPES(s):
        return {"required": {
            "supir_model": (folder_paths.get_filename_list("checkpoints"),),
            "sdxl_model": (folder_paths.get_filename_list("checkpoints"),),
            "image": ("IMAGE",),
            "seed": ("INT", {"default": 123, "min": 0, "max": 0xffffffffffffffff, "step": 1}),
            "resize_method": (s.upscale_methods, {"default": "lanczos"}),
            "scale_by": ("FLOAT", {"default": 1.0, "min": 0.01, "max": 20.0, "step": 0.01}),
            "steps": ("INT", {"default": 45, "min": 3, "max": 4096, "step": 1}),
            "restoration_scale": ("FLOAT", {"default": -1.0, "min": -1.0, "max": 6.0, "step": 1.0}),
            "cfg_scale": ("FLOAT", {"default": 7.5, "min": 0, "max": 20, "step": 0.01}),
            "a_prompt": ("STRING", {"multiline": True, "default": "high quality, detailed", }),
            "n_prompt": ("STRING", {"multiline": True, "default": "bad quality, blurry, messy", }),
            "s_churn": ("INT", {"default": 5, "min": 0, "max": 40, "step": 1}),
            "s_noise": ("FLOAT", {"default": 1.003, "min": 1.0, "max": 1.1, "step": 0.001}),
            "control_scale": ("FLOAT", {"default": 1.0, "min": 0, "max": 1, "step": 0.05}),
            "cfg_scale_start": ("FLOAT", {"default": 0.0, "min": 0.0, "max": 9.0, "step": 0.05}),
            "control_scale_start": ("FLOAT", {"default": 0.0, "min": 0, "max": 1.0, "step": 0.05}),
            "color_fix_type": (
                [
                    'None',
                    'AdaIn',
                    'Wavelet',
                ], {
                    "default": 'None'
                }),
            "keep_model_loaded": ("BOOLEAN", {"default": True}),
            "use_tiled_vae": ("BOOLEAN", {"default": True}),
            "encoder_tile_size_pixels": ("INT", {"default": 512, "min": 64, "max": 8192, "step": 64}),
            "decoder_tile_size_latent": ("INT", {"default": 64, "min": 32, "max": 8192, "step": 64}),
        },
            "optional": {
                "captions": ("STRING", {"forceInput": True, "multiline": False, "default": "", }),
                "diffusion_dtype": (
                    [
                        'fp16',
                        'bf16',
                        'fp32',
                        'auto'
                    ], {
                        "default": 'auto'
                    }),
                "encoder_dtype": (
                    [
                        'bf16',
                        'fp32',
                        'auto'
                    ], {
                        "default": 'auto'
                    }),
                "batch_size": ("INT", {"default": 1, "min": 1, "max": 128, "step": 1}),
            }
        }

    RETURN_TYPES = ("IMAGE",)
    RETURN_NAMES = ("upscaled_image",)
    FUNCTION = "process"

    CATEGORY = "SUPIR"

    def process(self, steps, image, color_fix_type, seed, scale_by, cfg_scale, resize_method, s_churn, s_noise,
                encoder_tile_size_pixels, decoder_tile_size_latent,
                control_scale, cfg_scale_start, control_scale_start, restoration_scale, keep_model_loaded,
                a_prompt, n_prompt, sdxl_model, supir_model, use_tiled_vae, captions="", diffusion_dtype="auto",
                encoder_dtype="auto", batch_size=1):

        device = comfy.model_management.get_torch_device()
        image = image.to(device)

        SUPIR_MODEL_PATH = folder_paths.get_full_path("checkpoints", supir_model)
        SDXL_MODEL_PATH = folder_paths.get_full_path("checkpoints", sdxl_model)

        config_path = os.path.join(script_directory, "options/SUPIR_v0.yaml")

        if diffusion_dtype == 'auto':
            try:
                if comfy.model_management.should_use_bf16():
                    print("Diffusion using bf16")
                    dtype = torch.bfloat16
                    model_dtype = 'bf16'
                elif comfy.model_management.should_use_fp16():
                    print("Diffusion using using fp16")
                    dtype = torch.float16
                    model_dtype = 'fp16'
                else:
                    print("Diffusion using using fp32")
                    dtype = torch.float32
                    model_dtype = 'fp32'
            except:
                raise AttributeError("ComfyUI too old, can't autodecet properly. Set your dtypes manually.")
        else:
            print(f"Diffusion using using {diffusion_dtype}")
            dtype = convert_dtype(diffusion_dtype)
            model_dtype = diffusion_dtype

        if encoder_dtype == 'auto':
            try:
                if comfy.model_management.should_use_bf16():
                    print("Encoder using bf16")
                    vae_dtype = 'bf16'
                else:
                    print("Encoder using using fp32")
                    vae_dtype = 'fp32'
            except:
                raise AttributeError("ComfyUI too old, can't autodetect properly. Set your dtypes manually.")
        else:
            vae_dtype = encoder_dtype
            print(f"Encoder using using {vae_dtype}")

<<<<<<< HEAD
        if not hasattr(self, "model") or self.model is None or self.current_sdxl_model != sdxl_model or self.current_diffusion_dtype != diffusion_dtype or self.current_encoder_dtype != encoder_dtype or self.tiled_vae_state != use_tiled_vae or self.current_supir_model != supir_model:
=======
        if not hasattr(self,
                       "model") or self.model is None or self.current_sdxl_model != sdxl_model or self.current_diffusion_dtype != diffusion_dtype or self.current_encoder_dtype != encoder_dtype or self.tiled_vae_state != use_tiled_vae:
>>>>>>> 5cc7d88d
            self.model = None
            comfy.model_management.soft_empty_cache()
            self.current_diffusion_dtype = diffusion_dtype
            self.current_encoder_dtype = encoder_dtype
            self.current_sdxl_model = sdxl_model
            self.current_supir_model = supir_model
            config = OmegaConf.load(config_path)
            config.model.params.ae_dtype = vae_dtype
            config.model.params.diffusion_dtype = model_dtype
            self.model = instantiate_from_config(config.model).cpu()
            try:
                print(f'Attempting to load SUPIR model: [{SUPIR_MODEL_PATH}]')
                supir_state_dict = load_state_dict(SUPIR_MODEL_PATH)
            except:
                raise Exception("Failed to load SUPIR model")
            try:
                print(f"Attempting to load SDXL model: [{SDXL_MODEL_PATH}]")
                sdxl_state_dict = load_state_dict(SDXL_MODEL_PATH)
            except:
                raise Exception("Failed to load SDXL model")
            self.model.load_state_dict(supir_state_dict, strict=False)
            self.model.load_state_dict(sdxl_state_dict, strict=False)

            del supir_state_dict, sdxl_state_dict
            comfy.model_management.soft_empty_cache()

            try:
                # to dtype first then to device to reduce memory usage
                self.model.to(dtype)
                self.model.to(device)
            except Exception as e:
                print("Failed to move model to device")
                print(e)
                import gc
                # unload everything and give up
                self.model = None
                del self.model
                gc.collect()
                comfy.model_management.soft_empty_cache()

            if use_tiled_vae:
                self.tiled_vae_state = True
                self.model.init_tile_vae(encoder_tile_size=encoder_tile_size_pixels,
                                         decoder_tile_size=decoder_tile_size_latent)
            else:
                self.tiled_vae_state = False

        image, = ImageScaleBy.upscale(self, image, resize_method, scale_by)
        B, H, W, C = image.shape
        new_height = H // 64 * 64
        new_width = W // 64 * 64
        image = image.permute(0, 3, 1, 2).contiguous()
        resized_image = F.interpolate(image, size=(new_height, new_width), mode='bicubic', align_corners=False)
        resized_typed_images = resized_image.to(dtype)
        del resized_image
        comfy.model_management.soft_empty_cache()

        captions_list = []
        captions_list.append(captions)
        print(captions_list)

        use_linear_CFG = cfg_scale_start > 0
        use_linear_control_scale = control_scale_start > 0
        out = []
        pbar = comfy.utils.ProgressBar(B)
        pbar2 = comfy.utils.ProgressBar(batch_size)

        batched_images = [resized_typed_images[i:i + batch_size] for i in
                          range(0, len(resized_typed_images), batch_size)]
        captions_list = captions_list * resized_typed_images.shape[0]
        batched_captions = [captions_list[i:i + batch_size] for i in range(0, len(captions_list), batch_size)]

        comfy.model_management.soft_empty_cache()
        i = 1
        for imgs, caps in zip(batched_images, batched_captions):
            try:
                samples = self.model.batchify_sample(imgs, caps, num_steps=steps,
                                                     restoration_scale=restoration_scale, s_churn=s_churn,
                                                     s_noise=s_noise, cfg_scale=cfg_scale, control_scale=control_scale,
                                                     seed=seed,
                                                     num_samples=1, p_p=a_prompt, n_p=n_prompt,
                                                     color_fix_type=color_fix_type,
                                                     use_linear_CFG=use_linear_CFG,
                                                     use_linear_control_scale=use_linear_control_scale,
                                                     cfg_scale_start=cfg_scale_start,
                                                     control_scale_start=control_scale_start)
            except torch.cuda.OutOfMemoryError as e:
                import comfy.model_management as mm
                mm.free_memory(mm.get_total_memory(mm.get_torch_device()), mm.get_torch_device())
                self.model = None
                comfy.model_management.soft_empty_cache()
                print("its likley that to large of a batch size for SUPIR was used,"
                      " and it has devoured all of the memory it had reserved, you will need to restart comfyui")
                raise e
            except Exception as e:
                self.model = None
                comfy.model_management.soft_empty_cache()
                import comfy.model_management as mm
                mm.free_memory(mm.get_total_memory(mm.get_torch_device()), mm.get_torch_device())
                print("its likley that to large of a batch size for SUPIR was used,"
                      " and it has devoured all of the memory it had reserved, you will need to restart comfyui")
                raise e

            out.append(samples.squeeze(0).cpu())
            print("Sampled image 0 to ", i * len(imgs), " out of ", B)
            i = i + 1
            pbar.update(1)
        if not keep_model_loaded:
<<<<<<< HEAD
                self.model = None
                comfy.model_management.soft_empty_cache()
        out_stacked = torch.stack(out, dim=0).cpu().to(torch.float32).permute(0, 2, 3, 1)
        return(out_stacked,)
    
=======
            self.model = None
        if len(out[0]) == 3:
            out_stacked = torch.stack(out, dim=0).cpu().to(torch.float32).permute(0, 2, 3, 1)
        else:
            out_stacked = torch.cat(out, dim=0).cpu().to(torch.float32).permute(0, 2, 3, 1)

        return (out_stacked,)


>>>>>>> 5cc7d88d
NODE_CLASS_MAPPINGS = {
    "SUPIR_Upscale": SUPIR_Upscale,
    "SUPIR_Upscale": SUPIR_Upscale
}
NODE_DISPLAY_NAME_MAPPINGS = {
    "SUPIR_Upscale": "SUPIR_Upscale",
    "SUPIR_Upscale": "SUPIR_Upscale"
}<|MERGE_RESOLUTION|>--- conflicted
+++ resolved
@@ -3,8 +3,8 @@
 from torch.nn import functional as F
 from contextlib import nullcontext
 from omegaconf import OmegaConf
-
-import comfy.model_management
+import comfy.utils
+import comfy.model_management as mm
 import folder_paths
 from nodes import ImageScaleBy
 import torch.cuda
@@ -91,7 +91,7 @@
                 a_prompt, n_prompt, sdxl_model, supir_model, use_tiled_vae, captions="", diffusion_dtype="auto",
                 encoder_dtype="auto", batch_size=1):
 
-        device = comfy.model_management.get_torch_device()
+        device = mm.get_torch_device()
         image = image.to(device)
 
         SUPIR_MODEL_PATH = folder_paths.get_full_path("checkpoints", supir_model)
@@ -101,11 +101,11 @@
 
         if diffusion_dtype == 'auto':
             try:
-                if comfy.model_management.should_use_bf16():
+                if mm.should_use_bf16():
                     print("Diffusion using bf16")
                     dtype = torch.bfloat16
                     model_dtype = 'bf16'
-                elif comfy.model_management.should_use_fp16():
+                elif mm.should_use_fp16():
                     print("Diffusion using using fp16")
                     dtype = torch.float16
                     model_dtype = 'fp16'
@@ -122,7 +122,7 @@
 
         if encoder_dtype == 'auto':
             try:
-                if comfy.model_management.should_use_bf16():
+                if mm.should_use_bf16():
                     print("Encoder using bf16")
                     vae_dtype = 'bf16'
                 else:
@@ -134,14 +134,9 @@
             vae_dtype = encoder_dtype
             print(f"Encoder using using {vae_dtype}")
 
-<<<<<<< HEAD
         if not hasattr(self, "model") or self.model is None or self.current_sdxl_model != sdxl_model or self.current_diffusion_dtype != diffusion_dtype or self.current_encoder_dtype != encoder_dtype or self.tiled_vae_state != use_tiled_vae or self.current_supir_model != supir_model:
-=======
-        if not hasattr(self,
-                       "model") or self.model is None or self.current_sdxl_model != sdxl_model or self.current_diffusion_dtype != diffusion_dtype or self.current_encoder_dtype != encoder_dtype or self.tiled_vae_state != use_tiled_vae:
->>>>>>> 5cc7d88d
             self.model = None
-            comfy.model_management.soft_empty_cache()
+            mm.soft_empty_cache()
             self.current_diffusion_dtype = diffusion_dtype
             self.current_encoder_dtype = encoder_dtype
             self.current_sdxl_model = sdxl_model
@@ -164,7 +159,7 @@
             self.model.load_state_dict(sdxl_state_dict, strict=False)
 
             del supir_state_dict, sdxl_state_dict
-            comfy.model_management.soft_empty_cache()
+            mm.soft_empty_cache()
 
             try:
                 # to dtype first then to device to reduce memory usage
@@ -178,7 +173,7 @@
                 self.model = None
                 del self.model
                 gc.collect()
-                comfy.model_management.soft_empty_cache()
+                mm.soft_empty_cache()
 
             if use_tiled_vae:
                 self.tiled_vae_state = True
@@ -195,7 +190,7 @@
         resized_image = F.interpolate(image, size=(new_height, new_width), mode='bicubic', align_corners=False)
         resized_typed_images = resized_image.to(dtype)
         del resized_image
-        comfy.model_management.soft_empty_cache()
+        mm.soft_empty_cache()
 
         captions_list = []
         captions_list.append(captions)
@@ -205,14 +200,13 @@
         use_linear_control_scale = control_scale_start > 0
         out = []
         pbar = comfy.utils.ProgressBar(B)
-        pbar2 = comfy.utils.ProgressBar(batch_size)
 
         batched_images = [resized_typed_images[i:i + batch_size] for i in
                           range(0, len(resized_typed_images), batch_size)]
         captions_list = captions_list * resized_typed_images.shape[0]
         batched_captions = [captions_list[i:i + batch_size] for i in range(0, len(captions_list), batch_size)]
 
-        comfy.model_management.soft_empty_cache()
+        mm.soft_empty_cache()
         i = 1
         for imgs, caps in zip(batched_images, batched_captions):
             try:
@@ -227,35 +221,27 @@
                                                      cfg_scale_start=cfg_scale_start,
                                                      control_scale_start=control_scale_start)
             except torch.cuda.OutOfMemoryError as e:
-                import comfy.model_management as mm
                 mm.free_memory(mm.get_total_memory(mm.get_torch_device()), mm.get_torch_device())
                 self.model = None
-                comfy.model_management.soft_empty_cache()
-                print("its likley that to large of a batch size for SUPIR was used,"
+                mm.soft_empty_cache()
+                print("its likely that too large of a batch size for SUPIR was used,"
                       " and it has devoured all of the memory it had reserved, you will need to restart comfyui")
                 raise e
             except Exception as e:
                 self.model = None
-                comfy.model_management.soft_empty_cache()
-                import comfy.model_management as mm
+                mm.soft_empty_cache()
                 mm.free_memory(mm.get_total_memory(mm.get_torch_device()), mm.get_torch_device())
-                print("its likley that to large of a batch size for SUPIR was used,"
+                print("its likely that too large of a batch size for SUPIR was used,"
                       " and it has devoured all of the memory it had reserved, you will need to restart comfyui")
                 raise e
 
             out.append(samples.squeeze(0).cpu())
-            print("Sampled image 0 to ", i * len(imgs), " out of ", B)
+            print("Sampled ", i * len(imgs), " out of ", B)
             i = i + 1
             pbar.update(1)
         if not keep_model_loaded:
-<<<<<<< HEAD
-                self.model = None
-                comfy.model_management.soft_empty_cache()
-        out_stacked = torch.stack(out, dim=0).cpu().to(torch.float32).permute(0, 2, 3, 1)
-        return(out_stacked,)
-    
-=======
             self.model = None
+            mm.soft_empty_cache()
         if len(out[0]) == 3:
             out_stacked = torch.stack(out, dim=0).cpu().to(torch.float32).permute(0, 2, 3, 1)
         else:
@@ -264,7 +250,6 @@
         return (out_stacked,)
 
 
->>>>>>> 5cc7d88d
 NODE_CLASS_MAPPINGS = {
     "SUPIR_Upscale": SUPIR_Upscale,
     "SUPIR_Upscale": SUPIR_Upscale
